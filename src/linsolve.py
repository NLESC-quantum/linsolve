--- conflicted
+++ resolved
@@ -292,32 +292,23 @@
     '''For equations that are sums of products (e.g. x*y*z + a*b*c = m), use 
     1st order Taylor expansion to linearize.  For complex variables, a trailing '_' in
     the name is used to denote conjugation (e.g. x*y_ parses as x * y.conj()).
-    Approximate parameter solutions needs to be passed in as sols. Distribution over
-    parentheses must be done manually. '''
+    Approximate parameter solutions needs to be passed in as sols. No 
+    parentheses are allowed (expand manually). '''
     def __init__(self, data, sols, wgts={}, **kwargs):
         self.prepend = 'd' # XXX make this something hard to collide with
         keys = data.keys()
-        eqs = [ast_getterms(ast.parse(k, mode='eval')) for k in keys]
+        all_terms = [ast_getterms(ast.parse(k, mode='eval')) for k in keys]
         dlin, wlin = {}, {}
         taylors = []
-        for eq in eqs:
-            taylors.append(taylor_expand(eq, kwargs, prepend=self.prepend))
+        for terms in all_terms:
+            taylors.append(taylor_expand(terms, kwargs, prepend=self.prepend))
         self.sol0 = sols
         kwargs.update(sols)
-<<<<<<< HEAD
-        for k,taylor in zip(keys,taylors):
-            eq = LinearEquation(taylor[1:], **kwargs) # exclude zero-order term
+        for k,taylor,terms in zip(keys,taylors,all_terms):
+            eq = LinearEquation(taylor[len(terms):], **kwargs) # exclude zero-order terms
             for key in sols: eq.add_const(key, **kwargs)
-            ans0 = eq.eval_consts(taylor[0])
+            ans0 = np.sum([eq.eval_consts(t) for t in taylor[:len(terms)]], axis=0)
             nk = jointerms(eq.terms)
-=======
-        for k,taylor,eq in zip(keys,taylors,eqs):
-            nProducts = len(eq)
-            lineq = LinearEquation(taylor[nProducts:], **kwargs) # exclude zero-order terms
-            for key in sols: lineq.add_const(key, **kwargs)
-            ans0 = np.sum([lineq.eval_consts(tayTerm) for tayTerm in taylor[0:nProducts]],axis=0)
-            nk = jointerms(lineq.terms)
->>>>>>> 9c2bc2c7
             dlin[nk] = data[k]-ans0
             try: wlin[nk] = wgts[k]
             except(KeyError): pass
